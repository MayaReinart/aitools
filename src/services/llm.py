--- conflicted
+++ resolved
@@ -30,9 +30,6 @@
     endpoints: list[EndpointAnalysis]
 
 
-<<<<<<< HEAD
-def get_llm_spec_analysis(spec: ParsedSpec) -> SpecAnalysis:
-=======
 class LLMConfig(BaseModel):
     """Configuration for the LLM."""
 
@@ -41,8 +38,7 @@
     max_tokens: int = 2000
 
 
-def analyze_spec(spec: ParsedSpec, config: LLMConfig | None = None) -> SpecAnalysis:
->>>>>>> bc1f80fa
+def get_llm_spec_analysis(spec: ParsedSpec) -> SpecAnalysis:
     """
     Analyze an OpenAPI specification using LLM.
 
